#!/bin/bash
###############################################################################
# $Id$
###############################################################################
# Licensed to the Apache Software Foundation (ASF) under one or more
# contributor license agreements.  See the NOTICE file distributed with
# this work for additional information regarding copyright ownership.
# The ASF licenses this file to You under the Apache License, Version 2.0
# (the "License"); you may not use this file except in compliance with
# the License.  You may obtain a copy of the License at
#
#     http://www.apache.org/licenses/LICENSE-2.0
#
# Unless required by applicable law or agreed to in writing, software
# distributed under the License is distributed on an "AS IS" BASIS,
# WITHOUT WARRANTIES OR CONDITIONS OF ANY KIND, either express or implied.
# See the License for the specific language governing permissions and
# limitations under the License.
###############################################################################
# DESCRIPTION
# Configures the Cygwin SSHD service installed on a Windows computer.
# Cygwin and the sshd component must be installed prior to running this script.
# This script must be run as root on the Windows computer. The root account's
# password must be supplied as the 1st and only argument to this script. Enclose
# the password in single quotes if it contains special characters. After this
# script completes successfully, the sshd service should be running on the
# Windows computer. After running this script, gen-node-key.sh must be run on a
# management node with the Windows computer's hostname or IP address specified as the 1st
# argument. This will copy root's public SSH identity key to the
# authorized_hosts file on the Windows computer and disable password
# authentication.
###############################################################################
# Name        : set_config
# Parameters  : [config_file] [keyword] [value]
# Returns     : always 1
# Description : Finds and sets the keyword to the value specified in an SSH
#               configuration file. This function should work with ssh_config
#               and sshd_config files.
#               Example: set_config /etc/ssh_config Compression no
#               This should find the line in ssh_config beginning with either of
#               the following:
#                 # Compression <existing value>
#                 Compression <existing value>
#               And change the line to:
#                 Compression no
function set_config {
	if [ $# -ne 3 ]
	then
	  echo "usage: set_config [config_file] [keyword] [value]"
	  exit 1
	fi

	config_file=$1
	keyword=$2
	value=$3
	
	echo Setting $keyword to $value in $config_file
	sed -i -r -e "s/^[ #]*($keyword).*/\1 $value/" $config_file
	grep -i -r "^[ #]*$keyword" $config_file
	print_hr
	
	return 1;
}

#------------------------------------------------------------------------------
function print_hr {
	echo "----------------------------------------------------------------------"
}

#------------------------------------------------------------------------------
function help {
	print_hr
	echo "Usage: $0 '<root password>'"
	print_hr
	exit 1
}

#------------------------------------------------------------------------------
function die {
   exit_status=$?
	message=$1
	
	print_hr
	echo "ERROR: ($exit_status)"
	
	if [ "$message" != "" ]
	then
		echo $message
	fi
	
	print_hr
	exit 1
}

###############################################################################
# Get the Windows root account password argument
if [ $# -ne 1 ]
then
  help
fi
PASSWORD=$1

print_hr

# Detect Cygwin path
CYGWINDOSPATH=`cygpath -d /`

CYGPATH="$(echo $CYGWINDOSPATH | tr '\\' '/')"

echo $CYGPATH

# Configure Cygwin mount points
# ssh-host-config will fail if the mount points are configured as user instead of system
echo Configuring mount points

$CYGPATH/bin/umount.exe -u /usr/bin 2>/dev/null
$CYGPATH/bin/mount.exe -f $CYGPATH/bin /usr/bin
ls /usr/bin >/dev/null
if [ $? -ne 0 ]; then die "failed to configure /usr/bin mount point"; fi;

$CYGPATH/bin/umount.exe -u /usr/lib 2>/dev/null
$CYGPATH/bin/mount.exe -f $CYGPATH/lib /usr/lib
ls /usr/lib >/dev/null
if [ $? -ne 0 ]; then die "failed to configure /usr/lib mount point"; fi;

$CYGPATH/bin/umount.exe -u / 2>/dev/null
$CYGPATH/bin/mount.exe -f $CYGPATH /
ls / >/dev/null
if [ $? -ne 0 ]; then die "failed to configure / mount point"; fi;

mount
print_hr

<<<<<<< HEAD
sshdservice=$(sc queryex type= service state= all | grep sshd | grep SERVICE_NAME | awk '{print $2}' | sed 's/
//g')
=======
sshdservice=$(grep ^service_name /usr/bin/ssh-host-config | awk -F'=' '{print $2}')
>>>>>>> e1d7e131

if [[ $sshdservice == "" ]]; then
	sshdservice=cygsshd
fi

echo "sshd service name is $sshdservice"

# Stop and kill all sshd processes
echo Stopping sshd service if it is running
net stop $sshdservice 2>/dev/null
print_hr

echo Killing any sshd.exe processes
taskkill.exe /IM sshd.exe /F 2>/dev/null
print_hr

echo Killing any cygrunsrv.exe processes
taskkill.exe /IM cygrunsrv.exe /F 2>/dev/null
print_hr

# Delete the sshd service if it already exists
echo Deleting sshd service if it already exists
$SYSTEMROOT/system32/sc.exe delete $sshdservice
print_hr

# Make sure sshd service registry key is gone
# sc.exe may have set a pending deletion registry key under sshd
# This prevents the service from being reinstalled
echo Deleting sshd service registry key
reg.exe DELETE 'HKEY_LOCAL_MACHINE\SYSTEM\CurrentControlSet\Services\sshd' /f
reg.exe DELETE "HKEY_LOCAL_MACHINE\\SYSTEM\\CurrentControlSet\\Services\\${sshdservice}" /f
print_hr

# Delete sshd user, a new account will be created
echo Deleting the sshd user if it already exists
net user sshd /DELETE
print_hr

# Delete cyg_server user, a new account will be created
echo Deleting the cyg_server user if it already exists
net user cyg_server /DELETE
print_hr

# Delete any existing ssh configuration or key files
echo Deleting '/etc/ssh*'
rm -fv /etc/ssh*
print_hr

# Delete existing ssh log file
echo Deleting /var/log/sshd.log if it exists
rm -fv /var/log/sshd.log
print_hr

# ssh-host-config requires several permissions to be set in order for it to complete
echo Setting root:Administrators as owner of '/etc' and '/var'
chown -R root:Administrators /etc /var
print_hr

echo Adding ug+rwx permissions to '/etc' and '/var'
chmod -v ug+rwx /etc /var
print_hr

echo Adding read permission on /etc/passwd and /etc/group
chmod -v +r /etc/passwd /etc/group
print_hr

echo Adding ug+w permission on /etc/passwd and /etc/group
chmod -v ug+w /etc/passwd /etc/group
print_hr

# Recreate Cygwin's group and passwd files so they match current computer accounts
echo Recreating /etc/group
mkgroup -l localhost > /etc/group
if [ $? -ne 0 ]; then die "failed to recreate /etc/group"; fi;
print_hr

echo Recreating /etc/passwd
mkpasswd -l localhost > /etc/passwd
if [ $? -ne 0 ]; then die "failed to recreate /etc/passwd"; fi;
print_hr

echo Adding execute permission on /var
chmod -v +x /var
print_hr

# Make sure root owns everything in its home directory
echo Setting root:None as the owner of /home/root
chown -R root:None /home/root
print_hr

# Delete existing SSH settings and files in root's home directory
echo Deleting /home/root/.ssh directory if it exists
rm -rfv /home/root/.ssh
print_hr

# Run ssh-user-config, this creates the .ssh directory in root's home directory
echo Running ssh-user-config
ssh-user-config -n
if [ $? -ne 0 ]; then die "failed to run ssh-user-config"; fi;
print_hr

# Run ssh-host-config, this is the main sshd service configuration utility
echo Running ssh-host-config
ssh-host-config -y -c "nodosfilewarning ntsec" -w "$PASSWORD"
if [ $? -ne 0 ]; then die "failed to run ssh-host-config"; fi;
print_hr

# sshd service requires some directories under /var to be configured as follows in order to start
echo Creating /var/empty directory if it does not exist
mkdir /var/empty 2>/dev/NULL
print_hr

echo Setting root:Administrators as owner of /var/empty
chown -Rv root:Administrators /var/empty
print_hr

echo Setting permissions to 755 on /var/empty
chmod -Rv 755 /var/empty
print_hr

echo Setting permissions to 775 on /var/log
chmod -Rv 775 /var/log
print_hr

echo Creating /var/log/sshd.log
touch /var/log/sshd.log
print_hr

echo Setting root:Administrators as owner of '/etc/ssh*' and /var/log/sshd.log
chown -Rv root:Administrators /etc/ssh* /var/log/sshd.log
print_hr

echo Setting permissions to ug+rw on '/etc/ssh*' and /var/log/sshd.log
chmod -Rv ug+rw /etc/ssh* /var/log/sshd.log
print_hr

# Make sure host key permissions are correct
echo Setting permissions to 600 on '/etc/ssh*key'
chmod -v 600 /etc/ssh*key
print_hr

echo Setting permissions to ug+rwx on /etc
chmod -v ug+rwx /etc
print_hr

# Configure the sshd_config file
echo Configuring /etc/sshd_config
set_config '/etc/sshd_config' 'LogLevel'               'VERBOSE'
set_config '/etc/sshd_config' 'MaxAuthTries'           '12'
set_config '/etc/sshd_config' 'PasswordAuthentication' 'yes'
set_config '/etc/sshd_config' 'Banner'                 'none'
set_config '/etc/sshd_config' 'UsePrivilegeSeparation' 'yes'
set_config '/etc/sshd_config' 'StrictModes'            'no'
set_config '/etc/sshd_config' 'LoginGraceTime'         '30'
set_config '/etc/sshd_config' 'Compression'            'no'
set_config '/etc/sshd_config' 'IgnoreUserKnownHosts'   'yes'
set_config '/etc/sshd_config' 'PrintLastLog'           'no'
set_config '/etc/sshd_config' 'RSAAuthentication'      'no'
set_config '/etc/sshd_config' 'UseDNS'                 'no'
set_config '/etc/sshd_config' 'PermitRootLogin'        'no'

# Add switches to the sshd service startup command so that it logs to a file
echo Configuring the sshd service to log to /var/log/sshd.log
reg.exe ADD "HKLM\SYSTEM\CurrentControlSet\Services\sshd\Parameters" /v AppArgs /d "-D -e" /t REG_SZ /f
print_hr

# Configure the sshd service to run as root
echo Configuring the sshd service to use the root account: $PASSWORD
$SYSTEMROOT/system32/sc.exe config sshd obj= ".\root" password= "$PASSWORD"
print_hr

# Run secedit.exe to grant root the right to logon as a service
# Assemble the paths secedit needs
secedit_exe="C:\\WINDOWS\\system32\\secedit.exe"
secedit_inf='C:\\WINDOWS\\security\\templates\\root_logon_service.inf'
secedit_db="C:\\WINDOWS\\security\\Database\\root_logon_service.sdb"
secedit_log="C:\\WINDOWS\\security\\Logs\\root_logon_service.log"

# Create the security template file
echo Creating the security template to grant root the right to logon as a service
cat >$secedit_inf <<EOF
[Privilege Rights]
SeServiceLogonRight = root
[Version]
signature="\$WINDOWS NT\$"
EOF

# Make sure security .inf file is formatted for DOS
unix2dos $secedit_inf

echo Running secedit.exe to grant root the right to logon as a service
cmd.exe /c $secedit_exe /configure /cfg "$secedit_inf" /db $secedit_db /log $secedit_log /verbose
print_hr

# Get the Windows version
WINDOWS_VERSION=`/cygdrive/c/Windows/system32/cmd.exe /c ver`
[[ $WINDOWS_VERSION =~ ([0-9]+)\. ]]
WINDOWS_VERSION=${BASH_REMATCH[1]}
echo Windows version: $WINDOWS_VERSION

# Create firewall exception for sshd TCP port 22 traffic
if [ $WINDOWS_VERSION -gt 5 ]; then
	echo Configuring sshd firewall port 22 exception for Windows 6.x and later
	netsh.exe advfirewall firewall delete rule name=all dir=in protocol=TCP localport=22
	netsh.exe advfirewall firewall add rule name="VCL: allow SSH port 22 from any address" description="Allows incoming SSH (TCP port 22) traffic from any address" protocol=TCP localport=22 action=allow enable=yes dir=in localip=any remoteip=any
else
	echo Configuring sshd firewall port 22 exception for Windows 5.x and earlier
	netsh.exe firewall set portopening name = "Cygwin SSHD" protocol = TCP port = 22 mode = ENABLE profile = ALL scope = ALL
fi

if [ $? -ne 0 ]; then die "failed to configure sshd firewall port 22 exception"; fi;
print_hr

# Generate a batch file which kills all Cygwin processes and runs rebaseall
# All Cygwin processes must be killed in order to run rebaseall
# The batch file causes the Cygwin bash process running this script to die
REBASEALL_PATH_CYGWIN=/home/root/cygwin-rebaseall.cmd
REBASEALL_PATH_DOS=$CYGWINDOSPATH\\home\\root\\cygwin-rebaseall.cmd

echo Generating $REBASEALL_PATH_CYGWIN
rm -f $REBASEALL_PATH_CYGWIN

(cat -v <<EOF
@echo off

set SCRIPT_NAME=%~n0
set SCRIPT_FILENAME=%~nx0
set SCRIPT_DIR=%~dp0
rem Remove trailing slash from SCRIPT_DIR
set SCRIPT_DIR=%SCRIPT_DIR:~0,-1%

echo ======================================================================
echo %SCRIPT_FILENAME% beginning to run at: %DATE% %TIME%
echo Directory %SCRIPT_FILENAME% is running from: %SCRIPT_DIR%
echo.

echo Killing Cygwin processes in order to run rebaseall
taskkill.exe /F /FI "IMAGENAME eq cyg*" 2>NUL
taskkill.exe /F /FI "IMAGENAME eq bash*" 2>NUL
taskkill.exe /F /FI "IMAGENAME eq ssh*" 2>NUL
taskkill.exe /F /FI "IMAGENAME eq mintty*" 2>NUL
taskkill.exe /F /FI "IMAGENAME eq sh.exe" 2>NUL
echo.

echo Waiting 3 seconds for processes to die
ping localhost -n 1 -w 30000 >NUL
echo.

echo Running /usr/bin/rebaseall in the ash shell ${CYGWINDOSPATH}\bin\ash.exe
${CYGWINDOSPATH}\bin\ash.exe -c '/usr/bin/rebaseall'
echo rebaseall exit status: %ERRORLEVEL%
IF ERRORLEVEL 1 exit /b %ERRORLEVEL%
echo.

echo Starting Cygwin SSHD service (${sshdservice})
net start ${sshdservice}
IF ERRORLEVEL 1 exit /b %ERRORLEVEL%

echo /var/log/sshd.log ending:
${CYGWINDOSPATH}\bin\tail.exe -n 10 /var/log/sshd.log

echo ======================================================================
echo SUCCESS: %SCRIPT_FILENAME% done.
echo.
echo IMPORTANT! Now run gen-node-key.sh on the management node,
echo specify this computer's hostname or IP address as the 1st argument.
EOF
) > $REBASEALL_PATH_CYGWIN

echo Calling $REBASEALL_PATH_DOS
/cygdrive/C/Windows/System32/cmd.exe /k start "$REBASEALL_PATH_DOS"

#exit 0<|MERGE_RESOLUTION|>--- conflicted
+++ resolved
@@ -131,12 +131,7 @@
 mount
 print_hr
 
-<<<<<<< HEAD
-sshdservice=$(sc queryex type= service state= all | grep sshd | grep SERVICE_NAME | awk '{print $2}' | sed 's/
-//g')
-=======
 sshdservice=$(grep ^service_name /usr/bin/ssh-host-config | awk -F'=' '{print $2}')
->>>>>>> e1d7e131
 
 if [[ $sshdservice == "" ]]; then
 	sshdservice=cygsshd
